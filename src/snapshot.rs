--- conflicted
+++ resolved
@@ -3,26 +3,12 @@
 use serde_json::json;
 
 #[derive(Serialize, Deserialize, Debug)]
-<<<<<<< HEAD
 struct AssetFields {
     symbol: String,
     address: String,
 }
 
 #[derive(Serialize, Deserialize, Clone, Debug)]
-struct Proposal {
-  id: String,
-  title: String,
-  body: String,
-  choices: Vec<String>,
-  start: u64,
-  end: u64,
-  snapshot: String,
-  state: String,
-  scores: Vec<f64>,
-  scores_total: f64,
-  scores_updated: u64,
-=======
 pub struct Proposal {
   pub id: String,
   pub title: String,
@@ -35,9 +21,6 @@
   pub scores: Vec<f64>,
   pub scores_total: f64,
   pub scores_updated: u64,
-  pub author: String,
-  pub space: Space,
->>>>>>> f53ed2be
 }
 
 #[derive(Serialize, Deserialize, Clone, Debug)]
@@ -75,7 +58,6 @@
     votes: Vec<Vote>,
 }
 
-<<<<<<< HEAD
 #[derive(Serialize, Deserialize, Debug)]
 struct APIResponse {
     symbol_mapping: std::collections::HashMap<String, String>,
@@ -87,10 +69,7 @@
     choices: Vec<String>,
 }
 
-struct Snapshot {
-=======
 pub struct Snapshot {
->>>>>>> f53ed2be
   client: Client,
 }
 
@@ -101,44 +80,8 @@
       }
   }
 
-<<<<<<< HEAD
-  async fn fetch_address(&self) -> Result<APIResponse, Box<dyn std::error::Error>> {
+  pub async fn fetch_address(&self) -> Result<APIResponse, Box<dyn std::error::Error>> {
     let url = "https://test.fyde.fi/api/assets";
-=======
-  pub async fn fetch_latest_proposal(&self) -> Result<Proposal, Box<dyn std::error::Error>> {
-      let query = json!({
-          "query": r#"
-          {
-              proposals(
-                  first: 1,
-                  skip: 0,
-                  where: {
-                      space_in: ["veFyde.eth"]
-                  },
-                  orderBy: "created",
-                  orderDirection: desc
-              ) {
-                  id
-                  title
-                  body
-                  choices
-                  start
-                  end
-                  snapshot
-                  state
-                  scores
-                  scores_total
-                  scores_updated
-                  author
-                  space {
-                      id
-                      name
-                  }
-              }
-          }
-          "#
-      });
->>>>>>> f53ed2be
 
     let response = self
         .client
@@ -158,7 +101,7 @@
     })
     }
 
-    async fn fetch_latest_proposal(&self) -> Result<ProposalsResponse, Box<dyn std::error::Error>> {
+    pub async fn fetch_latest_proposal(&self) -> Result<ProposalsResponse, Box<dyn std::error::Error>> {
         println!("Fetching latest proposal...");
         let fyde_response = self.fetch_address().await?;
 
@@ -211,7 +154,6 @@
           .next()
           .ok_or("No proposals found")?;
 
-<<<<<<< HEAD
       let temp_proposal = proposal.clone();
       let mut choices = Vec::new();
 
@@ -233,10 +175,7 @@
         Ok(proposal_response)
     }
 
-  async fn fetch_votes(&self, proposal_id: &str, num_votes: usize, skip_index: usize) -> Result<Vec<Vote>, Box<dyn std::error::Error>> {
-=======
-  pub async fn fetch_votes(&self, proposal_id: &str, num_votes: usize) -> Result<Vec<Vote>, Box<dyn std::error::Error>> {
->>>>>>> f53ed2be
+  pub async fn fetch_votes(&self, proposal_id: &str, num_votes: usize, skip_index: usize) -> Result<Vec<Vote>, Box<dyn std::error::Error>> {
       let query = json!({
           "query": format!(
               r#"
